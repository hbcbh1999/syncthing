// Copyright (C) 2014 Jakob Borg and other contributors. All rights reserved.
// Use of this source code is governed by an MIT-style license that can be
// found in the LICENSE file.

package model

import (
	"compress/gzip"
	"crypto/sha1"
	"errors"
	"fmt"
	"io"
	"net"
	"os"
	"path/filepath"
	"sync"
	"time"

	"github.com/calmh/syncthing/buffers"
	"github.com/calmh/syncthing/cid"
	"github.com/calmh/syncthing/config"
	"github.com/calmh/syncthing/files"
	"github.com/calmh/syncthing/lamport"
	"github.com/calmh/syncthing/osutil"
	"github.com/calmh/syncthing/protocol"
	"github.com/calmh/syncthing/scanner"
)

type repoState int

const (
	RepoIdle repoState = iota
	RepoScanning
	RepoSyncing
	RepoCleaning
)

// Somewhat arbitrary amount of bytes that we choose to let represent the size
// of an unsynchronized directory entry or a deleted file. We need it to be
// larger than zero so that it's visible that there is some amount of bytes to
// transfer to bring the systems into synchronization.
const zeroEntrySize = 128

type Model struct {
	indexDir string
	cfg      *config.Configuration

	clientName    string
	clientVersion string

	repoCfgs   map[string]config.RepositoryConfiguration // repo -> cfg
	repoFiles  map[string]*files.Set                     // repo -> files
	repoNodes  map[string][]protocol.NodeID              // repo -> nodeIDs
	nodeRepos  map[protocol.NodeID][]string              // nodeID -> repos
	suppressor map[string]*suppressor                    // repo -> suppressor
	rmut       sync.RWMutex                              // protects the above

	repoState map[string]repoState // repo -> state
	smut      sync.RWMutex

	cm *cid.Map

	protoConn map[protocol.NodeID]protocol.Connection
	rawConn   map[protocol.NodeID]io.Closer
	nodeVer   map[protocol.NodeID]string
	pmut      sync.RWMutex // protects protoConn and rawConn

	sup suppressor

	addedRepo bool
	started   bool
}

var (
	ErrNoSuchFile = errors.New("no such file")
	ErrInvalid    = errors.New("file is invalid")
)

// NewModel creates and starts a new model. The model starts in read-only mode,
// where it sends index information to connected peers and responds to requests
// for file data without altering the local repository in any way.
func NewModel(indexDir string, cfg *config.Configuration, clientName, clientVersion string) *Model {
	m := &Model{
		indexDir:      indexDir,
		cfg:           cfg,
		clientName:    clientName,
		clientVersion: clientVersion,
		repoCfgs:      make(map[string]config.RepositoryConfiguration),
		repoFiles:     make(map[string]*files.Set),
		repoNodes:     make(map[string][]protocol.NodeID),
		nodeRepos:     make(map[protocol.NodeID][]string),
		repoState:     make(map[string]repoState),
		suppressor:    make(map[string]*suppressor),
		cm:            cid.NewMap(),
		protoConn:     make(map[protocol.NodeID]protocol.Connection),
		rawConn:       make(map[protocol.NodeID]io.Closer),
		nodeVer:       make(map[protocol.NodeID]string),
		sup:           suppressor{threshold: int64(cfg.Options.MaxChangeKbps)},
	}

	go m.broadcastIndexLoop()
	return m
}

// StartRW starts read/write processing on the current model. When in
// read/write mode the model will attempt to keep in sync with the cluster by
// pulling needed files from peer nodes.
func (m *Model) StartRepoRW(repo string, threads int) {
	m.rmut.RLock()
	defer m.rmut.RUnlock()

	if cfg, ok := m.repoCfgs[repo]; !ok {
		panic("cannot start without repo")
	} else {
		newPuller(cfg, m, threads, m.cfg)
	}
}

// StartRO starts read only processing on the current model. When in
// read only mode the model will announce files to the cluster but not
// pull in any external changes.
func (m *Model) StartRepoRO(repo string) {
	m.StartRepoRW(repo, 0) // zero threads => read only
}

type ConnectionInfo struct {
	protocol.Statistics
	Address       string
	ClientVersion string
	Completion    int
}

// ConnectionStats returns a map with connection statistics for each connected node.
func (m *Model) ConnectionStats() map[string]ConnectionInfo {
	type remoteAddrer interface {
		RemoteAddr() net.Addr
	}

	m.pmut.RLock()
	m.rmut.RLock()

	var res = make(map[string]ConnectionInfo)
	for node, conn := range m.protoConn {
		ci := ConnectionInfo{
			Statistics:    conn.Statistics(),
			ClientVersion: m.nodeVer[node],
		}
		if nc, ok := m.rawConn[node].(remoteAddrer); ok {
			ci.Address = nc.RemoteAddr().String()
		}

		var tot int64
		var have int64

		for _, repo := range m.nodeRepos[node] {
			for _, f := range m.repoFiles[repo].Global() {
				if !protocol.IsDeleted(f.Flags) {
					size := f.Size
					if protocol.IsDirectory(f.Flags) {
						size = zeroEntrySize
					}
					tot += size
					have += size
				}
			}

			for _, f := range m.repoFiles[repo].Need(m.cm.Get(node)) {
				if !protocol.IsDeleted(f.Flags) {
					size := f.Size
					if protocol.IsDirectory(f.Flags) {
						size = zeroEntrySize
					}
					have -= size
				}
			}
		}

		ci.Completion = 100
		if tot != 0 {
			ci.Completion = int(100 * have / tot)
		}

		res[node.String()] = ci
	}

	m.rmut.RUnlock()
	m.pmut.RUnlock()

	in, out := protocol.TotalInOut()
	res["total"] = ConnectionInfo{
		Statistics: protocol.Statistics{
			At:            time.Now(),
			InBytesTotal:  in,
			OutBytesTotal: out,
		},
	}

	return res
}

func sizeOf(fs []scanner.File) (files, deleted int, bytes int64) {
	for _, f := range fs {
		if !protocol.IsDeleted(f.Flags) {
			files++
			if !protocol.IsDirectory(f.Flags) {
				bytes += f.Size
			} else {
				bytes += zeroEntrySize
			}
		} else {
			deleted++
			bytes += zeroEntrySize
		}
	}
	return
}

// GlobalSize returns the number of files, deleted files and total bytes for all
// files in the global model.
func (m *Model) GlobalSize(repo string) (files, deleted int, bytes int64) {
	m.rmut.RLock()
	defer m.rmut.RUnlock()
	if rf, ok := m.repoFiles[repo]; ok {
		return sizeOf(rf.Global())
	}
	return 0, 0, 0
}

// LocalSize returns the number of files, deleted files and total bytes for all
// files in the local repository.
func (m *Model) LocalSize(repo string) (files, deleted int, bytes int64) {
	m.rmut.RLock()
	defer m.rmut.RUnlock()
	if rf, ok := m.repoFiles[repo]; ok {
		return sizeOf(rf.Have(cid.LocalID))
	}
	return 0, 0, 0
}

// NeedSize returns the number and total size of currently needed files.
func (m *Model) NeedSize(repo string) (files int, bytes int64) {
	f, d, b := sizeOf(m.NeedFilesRepo(repo))
	return f + d, b
}

// NeedFiles returns the list of currently needed files and the total size.
func (m *Model) NeedFilesRepo(repo string) []scanner.File {
	m.rmut.RLock()
	defer m.rmut.RUnlock()
	if rf, ok := m.repoFiles[repo]; ok {
		f := rf.Need(cid.LocalID)
		if r := m.repoCfgs[repo].FileRanker(); r != nil {
			files.SortBy(r).Sort(f)
		}
		return f
	}
	return nil
}

// Index is called when a new node is connected and we receive their full index.
// Implements the protocol.Model interface.
func (m *Model) Index(nodeID protocol.NodeID, repo string, fs []protocol.FileInfo) {
	if debug {
		l.Debugf("IDX(in): %s %q: %d files", nodeID, repo, len(fs))
	}

	if !m.repoSharedWith(repo, nodeID) {
		l.Warnf("Unexpected repository ID %q sent from node %q; ensure that the repository exists and that this node is selected under \"Share With\" in the repository configuration.", repo, nodeID)
		return
	}

	var files = make([]scanner.File, len(fs))
	for i := range fs {
		f := fs[i]
		lamport.Default.Tick(f.Version)
		if debug {
			var flagComment string
			if protocol.IsDeleted(f.Flags) {
				flagComment = " (deleted)"
			}
			l.Debugf("IDX(in): %s %q/%q m=%d f=%o%s v=%d (%d blocks)", nodeID, repo, f.Name, f.Modified, f.Flags, flagComment, f.Version, len(f.Blocks))
		}
		files[i] = fileFromFileInfo(f)
	}

	id := m.cm.Get(nodeID)
	m.rmut.RLock()
	if r, ok := m.repoFiles[repo]; ok {
		r.Replace(id, files)
	} else {
		l.Fatalf("Index for nonexistant repo %q", repo)
	}
	m.rmut.RUnlock()
}

// IndexUpdate is called for incremental updates to connected nodes' indexes.
// Implements the protocol.Model interface.
func (m *Model) IndexUpdate(nodeID protocol.NodeID, repo string, fs []protocol.FileInfo) {
	if debug {
		l.Debugf("IDXUP(in): %s / %q: %d files", nodeID, repo, len(fs))
	}

	if !m.repoSharedWith(repo, nodeID) {
		l.Warnf("Unexpected repository ID %q sent from node %q; ensure that the repository exists and that this node is selected under \"Share With\" in the repository configuration.", repo, nodeID)
		return
	}

	var files = make([]scanner.File, len(fs))
	for i := range fs {
		f := fs[i]
		lamport.Default.Tick(f.Version)
		if debug {
			var flagComment string
			if protocol.IsDeleted(f.Flags) {
				flagComment = " (deleted)"
			}
			l.Debugf("IDXUP(in): %s %q/%q m=%d f=%o%s v=%d (%d blocks)", nodeID, repo, f.Name, f.Modified, f.Flags, flagComment, f.Version, len(f.Blocks))
		}
		files[i] = fileFromFileInfo(f)
	}

	id := m.cm.Get(nodeID)
	m.rmut.RLock()
	if r, ok := m.repoFiles[repo]; ok {
		r.Update(id, files)
	} else {
		l.Fatalf("IndexUpdate for nonexistant repo %q", repo)
	}
	m.rmut.RUnlock()
}

<<<<<<< HEAD
func (m *Model) ClusterConfig(nodeID protocol.NodeID, config protocol.ClusterConfigMessage) {
=======
func (m *Model) repoSharedWith(repo, nodeID string) bool {
	m.rmut.RLock()
	defer m.rmut.RUnlock()
	for _, nrepo := range m.nodeRepos[nodeID] {
		if nrepo == repo {
			return true
		}
	}
	return false
}

func (m *Model) ClusterConfig(nodeID string, config protocol.ClusterConfigMessage) {
>>>>>>> a1533696
	compErr := compareClusterConfig(m.clusterConfig(nodeID), config)
	if debug {
		l.Debugf("ClusterConfig: %s: %#v", nodeID, config)
		l.Debugf("  ... compare: %s: %v", nodeID, compErr)
	}

	if compErr != nil {
		l.Warnf("%s: %v", nodeID, compErr)
		m.Close(nodeID, compErr)
	}

	m.pmut.Lock()
	if config.ClientName == "syncthing" {
		m.nodeVer[nodeID] = config.ClientVersion
	} else {
		m.nodeVer[nodeID] = config.ClientName + " " + config.ClientVersion
	}
	m.pmut.Unlock()
}

// Close removes the peer from the model and closes the underlying connection if possible.
// Implements the protocol.Model interface.
func (m *Model) Close(node protocol.NodeID, err error) {
	if debug {
		l.Debugf("%s: %v", node, err)
	}

	if err != io.EOF {
		l.Warnf("Connection to %s closed: %v", node, err)
	} else if _, ok := err.(ClusterConfigMismatch); ok {
		l.Warnf("Connection to %s closed: %v", node, err)
	}

	cid := m.cm.Get(node)
	m.rmut.RLock()
	for _, repo := range m.nodeRepos[node] {
		m.repoFiles[repo].Replace(cid, nil)
	}
	m.rmut.RUnlock()
	m.cm.Clear(node)

	m.pmut.Lock()
	conn, ok := m.rawConn[node]
	if ok {
		conn.Close()
	}
	delete(m.protoConn, node)
	delete(m.rawConn, node)
	delete(m.nodeVer, node)
	m.pmut.Unlock()
}

// Request returns the specified data segment by reading it from local disk.
// Implements the protocol.Model interface.
func (m *Model) Request(nodeID protocol.NodeID, repo, name string, offset int64, size int) ([]byte, error) {
	// Verify that the requested file exists in the local model.
	m.rmut.RLock()
	r, ok := m.repoFiles[repo]
	m.rmut.RUnlock()

	if !ok {
		l.Warnf("Request from %s for file %s in nonexistent repo %q", nodeID, name, repo)
		return nil, ErrNoSuchFile
	}

	lf := r.Get(cid.LocalID, name)
	if lf.Suppressed || protocol.IsDeleted(lf.Flags) {
		if debug {
			l.Debugf("REQ(in): %s: %q / %q o=%d s=%d; invalid: %v", nodeID, repo, name, offset, size, lf)
		}
		return nil, ErrInvalid
	}

	if offset > lf.Size {
		if debug {
			l.Debugf("REQ(in; nonexistent): %s: %q o=%d s=%d", nodeID, name, offset, size)
		}
		return nil, ErrNoSuchFile
	}

	if debug && nodeID != cid.LocalNodeID {
		l.Debugf("REQ(in): %s: %q / %q o=%d s=%d", nodeID, repo, name, offset, size)
	}
	m.rmut.RLock()
	fn := filepath.Join(m.repoCfgs[repo].Directory, name)
	m.rmut.RUnlock()
	fd, err := os.Open(fn) // XXX: Inefficient, should cache fd?
	if err != nil {
		return nil, err
	}
	defer fd.Close()

	buf := buffers.Get(int(size))
	_, err = fd.ReadAt(buf, offset)
	if err != nil {
		return nil, err
	}

	return buf, nil
}

// ReplaceLocal replaces the local repository index with the given list of files.
func (m *Model) ReplaceLocal(repo string, fs []scanner.File) {
	m.rmut.RLock()
	m.repoFiles[repo].ReplaceWithDelete(cid.LocalID, fs)
	m.rmut.RUnlock()
}

func (m *Model) SeedLocal(repo string, fs []protocol.FileInfo) {
	var sfs = make([]scanner.File, len(fs))
	for i := 0; i < len(fs); i++ {
		lamport.Default.Tick(fs[i].Version)
		sfs[i] = fileFromFileInfo(fs[i])
		sfs[i].Suppressed = false // we might have saved an index with files that were suppressed; the should not be on startup
	}

	m.rmut.RLock()
	m.repoFiles[repo].Replace(cid.LocalID, sfs)
	m.rmut.RUnlock()
}

func (m *Model) CurrentRepoFile(repo string, file string) scanner.File {
	m.rmut.RLock()
	f := m.repoFiles[repo].Get(cid.LocalID, file)
	m.rmut.RUnlock()
	return f
}

func (m *Model) CurrentGlobalFile(repo string, file string) scanner.File {
	m.rmut.RLock()
	f := m.repoFiles[repo].GetGlobal(file)
	m.rmut.RUnlock()
	return f
}

type cFiler struct {
	m *Model
	r string
}

// Implements scanner.CurrentFiler
func (cf cFiler) CurrentFile(file string) scanner.File {
	return cf.m.CurrentRepoFile(cf.r, file)
}

// ConnectedTo returns true if we are connected to the named node.
func (m *Model) ConnectedTo(nodeID protocol.NodeID) bool {
	m.pmut.RLock()
	_, ok := m.protoConn[nodeID]
	m.pmut.RUnlock()
	return ok
}

// AddConnection adds a new peer connection to the model. An initial index will
// be sent to the connected peer, thereafter index updates whenever the local
// repository changes.
func (m *Model) AddConnection(rawConn io.Closer, protoConn protocol.Connection) {
	nodeID := protoConn.ID()
	m.pmut.Lock()
	if _, ok := m.protoConn[nodeID]; ok {
		panic("add existing node")
	}
	m.protoConn[nodeID] = protoConn
	if _, ok := m.rawConn[nodeID]; ok {
		panic("add existing node")
	}
	m.rawConn[nodeID] = rawConn
	m.pmut.Unlock()

	cm := m.clusterConfig(nodeID)
	protoConn.ClusterConfig(cm)

	var idxToSend = make(map[string][]protocol.FileInfo)

	m.rmut.RLock()
	for _, repo := range m.nodeRepos[nodeID] {
		idxToSend[repo] = m.protocolIndex(repo)
	}
	m.rmut.RUnlock()

	go func() {
		for repo, idx := range idxToSend {
			if debug {
				l.Debugf("IDX(out/initial): %s: %q: %d files", nodeID, repo, len(idx))
			}
			protoConn.Index(repo, idx)
		}
	}()
}

// protocolIndex returns the current local index in protocol data types.
func (m *Model) protocolIndex(repo string) []protocol.FileInfo {
	var index []protocol.FileInfo

	fs := m.repoFiles[repo].Have(cid.LocalID)

	for _, f := range fs {
		mf := fileInfoFromFile(f)
		if debug {
			var flagComment string
			if protocol.IsDeleted(mf.Flags) {
				flagComment = " (deleted)"
			}
			l.Debugf("IDX(out): %q/%q m=%d f=%o%s v=%d (%d blocks)", repo, mf.Name, mf.Modified, mf.Flags, flagComment, mf.Version, len(mf.Blocks))
		}
		index = append(index, mf)
	}

	return index
}

func (m *Model) updateLocal(repo string, f scanner.File) {
	m.rmut.RLock()
	m.repoFiles[repo].Update(cid.LocalID, []scanner.File{f})
	m.rmut.RUnlock()
}

func (m *Model) requestGlobal(nodeID protocol.NodeID, repo, name string, offset int64, size int, hash []byte) ([]byte, error) {
	m.pmut.RLock()
	nc, ok := m.protoConn[nodeID]
	m.pmut.RUnlock()

	if !ok {
		return nil, fmt.Errorf("requestGlobal: no such node: %s", nodeID)
	}

	if debug {
		l.Debugf("REQ(out): %s: %q / %q o=%d s=%d h=%x", nodeID, repo, name, offset, size, hash)
	}

	return nc.Request(repo, name, offset, size)
}

func (m *Model) broadcastIndexLoop() {
	var lastChange = map[string]uint64{}
	for {
		time.Sleep(5 * time.Second)

		m.pmut.RLock()
		m.rmut.RLock()

		var indexWg sync.WaitGroup
		for repo, fs := range m.repoFiles {
			repo := repo

			c := fs.Changes(cid.LocalID)
			if c == lastChange[repo] {
				continue
			}
			lastChange[repo] = c

			idx := m.protocolIndex(repo)
			indexWg.Add(1)
			go func() {
				err := m.saveIndex(repo, m.indexDir, idx)
				if err != nil {
					l.Infof("Saving index for %q: %v", repo, err)
				}
				indexWg.Done()
			}()

			for _, nodeID := range m.repoNodes[repo] {
				nodeID := nodeID
				if conn, ok := m.protoConn[nodeID]; ok {
					indexWg.Add(1)
					if debug {
						l.Debugf("IDX(out/loop): %s: %d files", nodeID, len(idx))
					}
					go func() {
						conn.Index(repo, idx)
						indexWg.Done()
					}()
				}
			}
		}

		m.rmut.RUnlock()
		m.pmut.RUnlock()

		indexWg.Wait()
	}
}

func (m *Model) AddRepo(cfg config.RepositoryConfiguration) {
	if m.started {
		panic("cannot add repo to started model")
	}
	if len(cfg.ID) == 0 {
		panic("cannot add empty repo id")
	}

	m.rmut.Lock()
	m.repoCfgs[cfg.ID] = cfg
	m.repoFiles[cfg.ID] = files.NewSet()
	m.suppressor[cfg.ID] = &suppressor{threshold: int64(m.cfg.Options.MaxChangeKbps)}

	m.repoNodes[cfg.ID] = make([]protocol.NodeID, len(cfg.Nodes))
	for i, node := range cfg.Nodes {
		m.repoNodes[cfg.ID][i] = node.NodeID
		m.nodeRepos[node.NodeID] = append(m.nodeRepos[node.NodeID], cfg.ID)
	}

	m.addedRepo = true
	m.rmut.Unlock()
}

func (m *Model) ScanRepos() {
	m.rmut.RLock()
	var repos = make([]string, 0, len(m.repoCfgs))
	for repo := range m.repoCfgs {
		repos = append(repos, repo)
	}
	m.rmut.RUnlock()

	var wg sync.WaitGroup
	wg.Add(len(repos))
	for _, repo := range repos {
		repo := repo
		go func() {
			err := m.ScanRepo(repo)
			if err != nil {
				invalidateRepo(m.cfg, repo, err)
			}
			wg.Done()
		}()
	}
	wg.Wait()
}

func (m *Model) CleanRepos() {
	m.rmut.RLock()
	var dirs = make([]string, 0, len(m.repoCfgs))
	for _, cfg := range m.repoCfgs {
		dirs = append(dirs, cfg.Directory)
	}
	m.rmut.RUnlock()

	var wg sync.WaitGroup
	wg.Add(len(dirs))
	for _, dir := range dirs {
		w := &scanner.Walker{
			Dir:       dir,
			TempNamer: defTempNamer,
		}
		go func() {
			w.CleanTempFiles()
			wg.Done()
		}()
	}
	wg.Wait()
}

func (m *Model) ScanRepo(repo string) error {
	m.rmut.RLock()
	w := &scanner.Walker{
		Dir:          m.repoCfgs[repo].Directory,
		IgnoreFile:   ".stignore",
		BlockSize:    scanner.StandardBlockSize,
		TempNamer:    defTempNamer,
		Suppressor:   m.suppressor[repo],
		CurrentFiler: cFiler{m, repo},
		IgnorePerms:  m.repoCfgs[repo].IgnorePerms,
	}
	m.rmut.RUnlock()
	m.setState(repo, RepoScanning)
	fs, _, err := w.Walk()
	if err != nil {
		return err
	}
	m.ReplaceLocal(repo, fs)
	m.setState(repo, RepoIdle)
	return nil
}

func (m *Model) SaveIndexes(dir string) {
	m.rmut.RLock()
	for repo := range m.repoCfgs {
		fs := m.protocolIndex(repo)
		err := m.saveIndex(repo, dir, fs)
		if err != nil {
			l.Infof("Saving index for %q: %v", repo, err)
		}
	}
	m.rmut.RUnlock()
}

func (m *Model) LoadIndexes(dir string) {
	m.rmut.RLock()
	for repo := range m.repoCfgs {
		fs := m.loadIndex(repo, dir)
		m.SeedLocal(repo, fs)
	}
	m.rmut.RUnlock()
}

func (m *Model) saveIndex(repo string, dir string, fs []protocol.FileInfo) error {
	id := fmt.Sprintf("%x", sha1.Sum([]byte(m.repoCfgs[repo].Directory)))
	name := id + ".idx.gz"
	name = filepath.Join(dir, name)
	tmp := fmt.Sprintf("%s.tmp.%d", name, time.Now().UnixNano())
	idxf, err := os.OpenFile(tmp, os.O_CREATE|os.O_EXCL|os.O_WRONLY, 0644)
	if err != nil {
		return err
	}
	defer os.Remove(tmp)

	gzw := gzip.NewWriter(idxf)

	n, err := protocol.IndexMessage{
		Repository: repo,
		Files:      fs,
	}.EncodeXDR(gzw)
	if err != nil {
		gzw.Close()
		idxf.Close()
		return err
	}

	err = gzw.Close()
	if err != nil {
		return err
	}

	err = idxf.Close()
	if err != nil {
		return err
	}

	if debug {
		l.Debugln("wrote index,", n, "bytes uncompressed")
	}

	return osutil.Rename(tmp, name)
}

func (m *Model) loadIndex(repo string, dir string) []protocol.FileInfo {
	id := fmt.Sprintf("%x", sha1.Sum([]byte(m.repoCfgs[repo].Directory)))
	name := id + ".idx.gz"
	name = filepath.Join(dir, name)

	idxf, err := os.Open(name)
	if err != nil {
		return nil
	}
	defer idxf.Close()

	gzr, err := gzip.NewReader(idxf)
	if err != nil {
		return nil
	}
	defer gzr.Close()

	var im protocol.IndexMessage
	err = im.DecodeXDR(gzr)
	if err != nil || im.Repository != repo {
		return nil
	}

	return im.Files
}

// clusterConfig returns a ClusterConfigMessage that is correct for the given peer node
func (m *Model) clusterConfig(node protocol.NodeID) protocol.ClusterConfigMessage {
	cm := protocol.ClusterConfigMessage{
		ClientName:    m.clientName,
		ClientVersion: m.clientVersion,
	}

	m.rmut.RLock()
	for _, repo := range m.nodeRepos[node] {
		cr := protocol.Repository{
			ID: repo,
		}
		for _, node := range m.repoNodes[repo] {
			// TODO: Set read only bit when relevant
			cr.Nodes = append(cr.Nodes, protocol.Node{
				ID:    node[:],
				Flags: protocol.FlagShareTrusted,
			})
		}
		cm.Repositories = append(cm.Repositories, cr)
	}
	m.rmut.RUnlock()

	return cm
}

func (m *Model) setState(repo string, state repoState) {
	m.smut.Lock()
	m.repoState[repo] = state
	m.smut.Unlock()
}

func (m *Model) State(repo string) string {
	m.smut.RLock()
	state := m.repoState[repo]
	m.smut.RUnlock()
	switch state {
	case RepoIdle:
		return "idle"
	case RepoScanning:
		return "scanning"
	case RepoCleaning:
		return "cleaning"
	case RepoSyncing:
		return "syncing"
	default:
		return "unknown"
	}
}<|MERGE_RESOLUTION|>--- conflicted
+++ resolved
@@ -329,9 +329,6 @@
 	m.rmut.RUnlock()
 }
 
-<<<<<<< HEAD
-func (m *Model) ClusterConfig(nodeID protocol.NodeID, config protocol.ClusterConfigMessage) {
-=======
 func (m *Model) repoSharedWith(repo, nodeID string) bool {
 	m.rmut.RLock()
 	defer m.rmut.RUnlock()
@@ -343,8 +340,7 @@
 	return false
 }
 
-func (m *Model) ClusterConfig(nodeID string, config protocol.ClusterConfigMessage) {
->>>>>>> a1533696
+func (m *Model) ClusterConfig(nodeID protocol.NodeID, config protocol.ClusterConfigMessage) {
 	compErr := compareClusterConfig(m.clusterConfig(nodeID), config)
 	if debug {
 		l.Debugf("ClusterConfig: %s: %#v", nodeID, config)
